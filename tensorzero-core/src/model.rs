--- conflicted
+++ resolved
@@ -779,10 +779,7 @@
     Groq(GroqProvider),
     Hyperbolic(HyperbolicProvider),
     Mistral(MistralProvider),
-<<<<<<< HEAD
-=======
     #[serde(rename = "nvidia_nim")]
->>>>>>> e2523bf0
     NvidiaNim(NvidiaNimProvider),
     OpenAI(OpenAIProvider),
     OpenRouter(OpenRouterProvider),
@@ -959,11 +956,7 @@
     #[serde(rename = "nvidia_nim")]
     NvidiaNim {
         model_name: String,
-<<<<<<< HEAD
         api_base: Option<Url>,
-=======
-        api_base: Url,
->>>>>>> e2523bf0
         #[cfg_attr(test, ts(type = "string | null"))]
         api_key_location: Option<CredentialLocation>,
     },
@@ -1139,11 +1132,7 @@
                 api_key_location,
             } => ProviderConfig::NvidiaNim(NvidiaNimProvider::new(
                 model_name,
-<<<<<<< HEAD
                 api_base,
-=======
-                Some(api_base),
->>>>>>> e2523bf0
                 api_key_location,
             )?),
             UninitializedProviderConfig::OpenAI {
